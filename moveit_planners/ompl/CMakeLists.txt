--- conflicted
+++ resolved
@@ -19,12 +19,7 @@
   roscpp
   rosconsole
   pluginlib
-<<<<<<< HEAD
-  tf2_ros
-  tf2_eigen
-=======
   tf2
->>>>>>> dd421646
   dynamic_reconfigure
   )
 
