/*********************************************************************
 * Software License Agreement (BSD License)
 *
 *  Copyright (c) 2011, Willow Garage, Inc.
 *  All rights reserved.
 *
 *  Redistribution and use in source and binary forms, with or without
 *  modification, are permitted provided that the following conditions
 *  are met:
 *
 *   * Redistributions of source code must retain the above copyright
 *     notice, this list of conditions and the following disclaimer.
 *   * Redistributions in binary form must reproduce the above
 *     copyright notice, this list of conditions and the following
 *     disclaimer in the documentation and/or other materials provided
 *     with the distribution.
 *   * Neither the name of Willow Garage nor the names of its
 *     contributors may be used to endorse or promote products derived
 *     from this software without specific prior written permission.
 *
 *  THIS SOFTWARE IS PROVIDED BY THE COPYRIGHT HOLDERS AND CONTRIBUTORS
 *  "AS IS" AND ANY EXPRESS OR IMPLIED WARRANTIES, INCLUDING, BUT NOT
 *  LIMITED TO, THE IMPLIED WARRANTIES OF MERCHANTABILITY AND FITNESS
 *  FOR A PARTICULAR PURPOSE ARE DISCLAIMED. IN NO EVENT SHALL THE
 *  COPYRIGHT OWNER OR CONTRIBUTORS BE LIABLE FOR ANY DIRECT, INDIRECT,
 *  INCIDENTAL, SPECIAL, EXEMPLARY, OR CONSEQUENTIAL DAMAGES (INCLUDING,
 *  BUT NOT LIMITED TO, PROCUREMENT OF SUBSTITUTE GOODS OR SERVICES;
 *  LOSS OF USE, DATA, OR PROFITS; OR BUSINESS INTERRUPTION) HOWEVER
 *  CAUSED AND ON ANY THEORY OF LIABILITY, WHETHER IN CONTRACT, STRICT
 *  LIABILITY, OR TORT (INCLUDING NEGLIGENCE OR OTHERWISE) ARISING IN
 *  ANY WAY OUT OF THE USE OF THIS SOFTWARE, EVEN IF ADVISED OF THE
 *  POSSIBILITY OF SUCH DAMAGE.
 *********************************************************************/

/* Author: Ioan Sucan */

#include <moveit/kinematic_constraints/kinematic_constraint.h>
#include <geometric_shapes/body_operations.h>
#include <geometric_shapes/shape_operations.h>
#include <moveit/robot_state/conversions.h>
#include <moveit/collision_detection_fcl/collision_env_fcl.h>
#include <geometric_shapes/check_isometry.h>
#include <boost/math/constants/constants.hpp>
#include <tf2_eigen/tf2_eigen.h>
#include <boost/bind.hpp>
#include <limits>
#include <memory>

namespace kinematic_constraints
{
static double normalizeAngle(double angle)
{
  double v = fmod(angle, 2.0 * boost::math::constants::pi<double>());
  if (v < -boost::math::constants::pi<double>())
    v += 2.0 * boost::math::constants::pi<double>();
  else if (v > boost::math::constants::pi<double>())
    v -= 2.0 * boost::math::constants::pi<double>();
  return v;
}

KinematicConstraint::KinematicConstraint(const moveit::core::RobotModelConstPtr& model)
  : type_(UNKNOWN_CONSTRAINT), robot_model_(model), constraint_weight_(std::numeric_limits<double>::epsilon())
{
}

KinematicConstraint::~KinematicConstraint() = default;

bool JointConstraint::configure(const moveit_msgs::JointConstraint& jc)
{
  // clearing before we configure to get rid of any old data
  clear();

  // testing tolerances first
  if (jc.tolerance_above < 0.0 || jc.tolerance_below < 0.0)
  {
    ROS_WARN_NAMED("kinematic_constraints", "JointConstraint tolerance values must be positive.");
    joint_model_ = nullptr;
    return false;
  }

  joint_variable_name_ = jc.joint_name;
  local_variable_name_.clear();
  if (robot_model_->hasJointModel(joint_variable_name_))
    joint_model_ = robot_model_->getJointModel(joint_variable_name_);
  else
  {
    std::size_t pos = jc.joint_name.find_last_of('/');
    if (pos != std::string::npos)
    {
      joint_model_ = robot_model_->getJointModel(jc.joint_name.substr(0, pos));
      if (pos + 1 < jc.joint_name.length())
        local_variable_name_ = jc.joint_name.substr(pos + 1);
    }
    else
      joint_model_ = robot_model_->getJointModel(jc.joint_name);
  }

  if (joint_model_)
  {
    if (local_variable_name_.empty())
    {
      // check if the joint has 1 DOF (the only kind we can handle)
      if (joint_model_->getVariableCount() == 0)
      {
        ROS_ERROR_NAMED("kinematic_constraints", "Joint '%s' has no parameters to constrain", jc.joint_name.c_str());
        joint_model_ = nullptr;
      }
      else if (joint_model_->getVariableCount() > 1)
      {
        ROS_ERROR_NAMED("kinematic_constraints",
                        "Joint '%s' has more than one parameter to constrain. "
                        "This type of constraint is not supported.",
                        jc.joint_name.c_str());
        joint_model_ = nullptr;
      }
    }
    else
    {
      int found = -1;
      const std::vector<std::string>& local_var_names = joint_model_->getLocalVariableNames();
      for (std::size_t i = 0; i < local_var_names.size(); ++i)
        if (local_var_names[i] == local_variable_name_)
        {
          found = i;
          break;
        }
      if (found < 0)
      {
        ROS_ERROR_NAMED("kinematic_constraints", "Local variable name '%s' is not known to joint '%s'",
                        local_variable_name_.c_str(), joint_model_->getName().c_str());
        joint_model_ = nullptr;
      }
    }
  }

  if (joint_model_)
  {
    joint_is_continuous_ = false;
    joint_tolerance_above_ = jc.tolerance_above;
    joint_tolerance_below_ = jc.tolerance_below;
    joint_variable_index_ = robot_model_->getVariableIndex(joint_variable_name_);

    // check if we have to wrap angles when computing distances
    joint_is_continuous_ = false;
    if (joint_model_->getType() == moveit::core::JointModel::REVOLUTE)
    {
      const moveit::core::RevoluteJointModel* rjoint =
          static_cast<const moveit::core::RevoluteJointModel*>(joint_model_);
      if (rjoint->isContinuous())
        joint_is_continuous_ = true;
    }
    else if (joint_model_->getType() == moveit::core::JointModel::PLANAR)
    {
      if (local_variable_name_ == "theta")
        joint_is_continuous_ = true;
    }

    if (joint_is_continuous_)
    {
      joint_position_ = normalizeAngle(jc.position);
    }
    else
    {
      joint_position_ = jc.position;
      const moveit::core::VariableBounds& bounds = joint_model_->getVariableBounds(joint_variable_name_);

      if (bounds.min_position_ > joint_position_ + joint_tolerance_above_)
      {
        joint_position_ = bounds.min_position_;
        joint_tolerance_above_ = std::numeric_limits<double>::epsilon();
        ROS_WARN_NAMED("kinematic_constraints",
                       "Joint %s is constrained to be below the minimum bounds. "
                       "Assuming minimum bounds instead.",
                       jc.joint_name.c_str());
      }
      else if (bounds.max_position_ < joint_position_ - joint_tolerance_below_)
      {
        joint_position_ = bounds.max_position_;
        joint_tolerance_below_ = std::numeric_limits<double>::epsilon();
        ROS_WARN_NAMED("kinematic_constraints",
                       "Joint %s is constrained to be above the maximum bounds. "
                       "Assuming maximum bounds instead.",
                       jc.joint_name.c_str());
      }
    }

    if (jc.weight <= std::numeric_limits<double>::epsilon())
    {
      ROS_WARN_NAMED("kinematic_constraints",
                     "The weight on constraint for joint '%s' is very near zero.  Setting to 1.0.",
                     jc.joint_name.c_str());
      constraint_weight_ = 1.0;
    }
    else
      constraint_weight_ = jc.weight;
  }
  return joint_model_ != nullptr;
}

bool JointConstraint::equal(const KinematicConstraint& other, double margin) const
{
  if (other.getType() != type_)
    return false;
  const JointConstraint& o = static_cast<const JointConstraint&>(other);
  if (o.joint_model_ == joint_model_ && o.local_variable_name_ == local_variable_name_)
    return fabs(joint_position_ - o.joint_position_) <= margin &&
           fabs(joint_tolerance_above_ - o.joint_tolerance_above_) <= margin &&
           fabs(joint_tolerance_below_ - o.joint_tolerance_below_) <= margin;
  return false;
}

ConstraintEvaluationResult JointConstraint::decide(const moveit::core::RobotState& state, bool verbose) const
{
  if (!joint_model_)
    return ConstraintEvaluationResult(true, 0.0);

  double current_joint_position = state.getVariablePosition(joint_variable_index_);
  double dif = 0.0;

  // compute signed shortest distance for continuous joints
  if (joint_is_continuous_)
  {
    dif = normalizeAngle(current_joint_position) - joint_position_;

    if (dif > boost::math::constants::pi<double>())
      dif = 2.0 * boost::math::constants::pi<double>() - dif;
    else if (dif < -boost::math::constants::pi<double>())
      dif += 2.0 * boost::math::constants::pi<double>();  // we include a sign change to have dif > 0
  }
  else
    dif = current_joint_position - joint_position_;

  // check bounds
  bool result = dif <= (joint_tolerance_above_ + 2.0 * std::numeric_limits<double>::epsilon()) &&
                dif >= (-joint_tolerance_below_ - 2.0 * std::numeric_limits<double>::epsilon());
  if (verbose)
    ROS_INFO_NAMED("kinematic_constraints",
                   "Constraint %s:: Joint name: '%s', actual value: %f, desired value: %f, "
                   "tolerance_above: %f, tolerance_below: %f",
                   result ? "satisfied" : "violated", joint_variable_name_.c_str(), current_joint_position,
                   joint_position_, joint_tolerance_above_, joint_tolerance_below_);
  return ConstraintEvaluationResult(result, constraint_weight_ * fabs(dif));
}

bool JointConstraint::enabled() const
{
  return joint_model_;
}

void JointConstraint::clear()
{
  joint_model_ = nullptr;
  joint_variable_index_ = -1;
  joint_is_continuous_ = false;
  local_variable_name_ = "";
  joint_variable_name_ = "";
  joint_position_ = joint_tolerance_below_ = joint_tolerance_above_ = 0.0;
}

void JointConstraint::print(std::ostream& out) const
{
  if (joint_model_)
  {
    out << "Joint constraint for joint " << joint_variable_name_ << ": " << std::endl;
    out << "  value = ";
    out << joint_position_ << "; ";
    out << "  tolerance below = ";
    out << joint_tolerance_below_ << "; ";
    out << "  tolerance above = ";
    out << joint_tolerance_above_ << "; ";
    out << std::endl;
  }
  else
    out << "No constraint" << std::endl;
}

bool PositionConstraint::configure(const moveit_msgs::PositionConstraint& pc, const moveit::core::Transforms& tf)
{
  // clearing before we configure to get rid of any old data
  clear();

  link_model_ = robot_model_->getLinkModel(pc.link_name);
  if (link_model_ == nullptr)
  {
    ROS_WARN_NAMED("kinematic_constraints",
                   "Position constraint link model %s not found in kinematic model. Constraint invalid.",
                   pc.link_name.c_str());
    return false;
  }

  if (pc.header.frame_id.empty())
  {
    ROS_WARN_NAMED("kinematic_constraints", "No frame specified for position constraint on link '%s'!",
                   pc.link_name.c_str());
    return false;
  }

  offset_ = Eigen::Vector3d(pc.target_point_offset.x, pc.target_point_offset.y, pc.target_point_offset.z);
  has_offset_ = offset_.squaredNorm() > std::numeric_limits<double>::epsilon();

  if (tf.isFixedFrame(pc.header.frame_id))
  {
    constraint_frame_id_ = tf.getTargetFrame();
    mobile_frame_ = false;
  }
  else
  {
    constraint_frame_id_ = pc.header.frame_id;
    mobile_frame_ = true;
  }

  // load primitive shapes, first clearing any we already have
  for (std::size_t i = 0; i < pc.constraint_region.primitives.size(); ++i)
  {
    std::unique_ptr<shapes::Shape> shape(shapes::constructShapeFromMsg(pc.constraint_region.primitives[i]));
    if (shape)
    {
      if (pc.constraint_region.primitive_poses.size() <= i)
      {
        ROS_WARN_NAMED("kinematic_constraints", "Constraint region message does not contain enough primitive poses");
        continue;
      }
      Eigen::Isometry3d t;
      tf2::fromMsg(pc.constraint_region.primitive_poses[i], t);
      ASSERT_ISOMETRY(t)  // unsanitized input, could contain a non-isometry
      constraint_region_pose_.push_back(t);
      if (!mobile_frame_)
        tf.transformPose(pc.header.frame_id, constraint_region_pose_.back(), constraint_region_pose_.back());

      const bodies::BodyPtr body(bodies::createEmptyBodyFromShapeType(shape->type));
      body->setDimensionsDirty(shape.get());
      body->setPoseDirty(constraint_region_pose_.back());
      body->updateInternalData();
      constraint_region_.push_back(body);
    }
    else
      ROS_WARN_NAMED("kinematic_constraints", "Could not construct primitive shape %zu", i);
  }

  // load meshes
  for (std::size_t i = 0; i < pc.constraint_region.meshes.size(); ++i)
  {
    std::unique_ptr<shapes::Shape> shape(shapes::constructShapeFromMsg(pc.constraint_region.meshes[i]));
    if (shape)
    {
      if (pc.constraint_region.mesh_poses.size() <= i)
      {
        ROS_WARN_NAMED("kinematic_constraints", "Constraint region message does not contain enough primitive poses");
        continue;
      }
      Eigen::Isometry3d t;
      tf2::fromMsg(pc.constraint_region.mesh_poses[i], t);
      ASSERT_ISOMETRY(t)  // unsanitized input, could contain a non-isometry
      constraint_region_pose_.push_back(t);
      if (!mobile_frame_)
        tf.transformPose(pc.header.frame_id, constraint_region_pose_.back(), constraint_region_pose_.back());
      const bodies::BodyPtr body(bodies::createEmptyBodyFromShapeType(shape->type));
      body->setDimensionsDirty(shape.get());
      body->setPoseDirty(constraint_region_pose_.back());
      body->updateInternalData();
      constraint_region_.push_back(body);
    }
    else
    {
      ROS_WARN_NAMED("kinematic_constraints", "Could not construct mesh shape %zu", i);
    }
  }

  if (pc.weight <= std::numeric_limits<double>::epsilon())
  {
    ROS_WARN_NAMED("kinematic_constraints",
                   "The weight on position constraint for link '%s' is near zero.  Setting to 1.0.",
                   pc.link_name.c_str());
    constraint_weight_ = 1.0;
  }
  else
    constraint_weight_ = pc.weight;

  return !constraint_region_.empty();
}

bool PositionConstraint::equal(const KinematicConstraint& other, double margin) const
{
  if (other.getType() != type_)
    return false;
  const PositionConstraint& o = static_cast<const PositionConstraint&>(other);

  if (link_model_ == o.link_model_ && moveit::core::Transforms::sameFrame(constraint_frame_id_, o.constraint_frame_id_))
  {
    if ((offset_ - o.offset_).norm() > margin)
      return false;
    std::vector<bool> other_region_matches_this(constraint_region_.size(), false);
    for (std::size_t i = 0; i < constraint_region_.size(); ++i)
    {
      bool some_match = false;
      // need to check against all other regions
      for (std::size_t j = 0; j < o.constraint_region_.size(); ++j)
      {
        // constraint_region_pose_ contain only valid isometries, so diff is also a valid isometry
        Eigen::Isometry3d diff = constraint_region_pose_[i].inverse() * o.constraint_region_pose_[j];
        if (diff.translation().norm() < margin && diff.linear().isIdentity(margin) &&
            constraint_region_[i]->getType() == o.constraint_region_[j]->getType() &&
            fabs(constraint_region_[i]->computeVolume() - o.constraint_region_[j]->computeVolume()) < margin)
        {
          some_match = true;
          // can't break, as need to do matches the other way as well
          other_region_matches_this[j] = true;
        }
      }
      if (!some_match)
        return false;
    }
    for (std::size_t i = 0; i < o.constraint_region_.size(); ++i)
      if (!other_region_matches_this[i])
        return false;
    return true;
  }
  return false;
}

// helper function to avoid code duplication
static inline ConstraintEvaluationResult finishPositionConstraintDecision(const Eigen::Vector3d& pt,
                                                                          const Eigen::Vector3d& desired,
                                                                          const std::string& name, double weight,
                                                                          bool result, bool verbose)
{
  double dx = desired.x() - pt.x();
  double dy = desired.y() - pt.y();
  double dz = desired.z() - pt.z();
  if (verbose)
  {
    ROS_INFO_NAMED("kinematic_constraints",
                   "Position constraint %s on link '%s'. Desired: %f, %f, %f, current: %f, %f, %f",
                   result ? "satisfied" : "violated", name.c_str(), desired.x(), desired.y(), desired.z(), pt.x(),
                   pt.y(), pt.z());
    ROS_INFO_NAMED("kinematic_constraints", "Differences %g %g %g", dx, dy, dz);
  }
  return ConstraintEvaluationResult(result, weight * sqrt(dx * dx + dy * dy + dz * dz));
}

ConstraintEvaluationResult PositionConstraint::decide(const moveit::core::RobotState& state, bool verbose) const
{
  if (!link_model_ || constraint_region_.empty())
    return ConstraintEvaluationResult(true, 0.0);

  Eigen::Vector3d pt = state.getGlobalLinkTransform(link_model_) * offset_;
  if (mobile_frame_)
  {
    for (std::size_t i = 0; i < constraint_region_.size(); ++i)
    {
      Eigen::Isometry3d tmp = state.getFrameTransform(constraint_frame_id_) * constraint_region_pose_[i];
      bool result = constraint_region_[i]->cloneAt(tmp)->containsPoint(pt, verbose);
      if (result || (i + 1 == constraint_region_pose_.size()))
        return finishPositionConstraintDecision(pt, tmp.translation(), link_model_->getName(), constraint_weight_,
                                                result, verbose);
      else
        finishPositionConstraintDecision(pt, tmp.translation(), link_model_->getName(), constraint_weight_, result,
                                         verbose);
    }
  }
  else
  {
    for (std::size_t i = 0; i < constraint_region_.size(); ++i)
    {
      bool result = constraint_region_[i]->containsPoint(pt, true);
      if (result || (i + 1 == constraint_region_.size()))
        return finishPositionConstraintDecision(pt, constraint_region_[i]->getPose().translation(),
                                                link_model_->getName(), constraint_weight_, result, verbose);
      else
        finishPositionConstraintDecision(pt, constraint_region_[i]->getPose().translation(), link_model_->getName(),
                                         constraint_weight_, result, verbose);
    }
  }
  return ConstraintEvaluationResult(false, 0.0);
}

void PositionConstraint::print(std::ostream& out) const
{
  if (enabled())
    out << "Position constraint on link '" << link_model_->getName() << "'" << std::endl;
  else
    out << "No constraint" << std::endl;
}

void PositionConstraint::clear()
{
  offset_ = Eigen::Vector3d(0.0, 0.0, 0.0);
  has_offset_ = false;
  constraint_region_.clear();
  constraint_region_pose_.clear();
  mobile_frame_ = false;
  constraint_frame_id_ = "";
  link_model_ = nullptr;
}

bool PositionConstraint::enabled() const
{
  return link_model_ && !constraint_region_.empty();
}

bool OrientationConstraint::configure(const moveit_msgs::OrientationConstraint& oc, const moveit::core::Transforms& tf)
{
  // clearing out any old data
  clear();

  link_model_ = robot_model_->getLinkModel(oc.link_name);
  if (!link_model_)
  {
    ROS_WARN_NAMED("kinematic_constraints", "Could not find link model for link name %s", oc.link_name.c_str());
    return false;
  }
  Eigen::Quaterniond q;
  tf2::fromMsg(oc.orientation, q);
  if (fabs(q.norm() - 1.0) > 1e-3)
  {
    ROS_WARN_NAMED("kinematic_constraints",
                   "Orientation constraint for link '%s' is probably incorrect: %f, %f, %f, "
                   "%f. Assuming identity instead.",
                   oc.link_name.c_str(), oc.orientation.x, oc.orientation.y, oc.orientation.z, oc.orientation.w);
    q = Eigen::Quaterniond(1.0, 0.0, 0.0, 0.0);
  }

  if (oc.header.frame_id.empty())
    ROS_WARN_NAMED("kinematic_constraints", "No frame specified for position constraint on link '%s'!",
                   oc.link_name.c_str());

  if (tf.isFixedFrame(oc.header.frame_id))
  {
    tf.transformQuaternion(oc.header.frame_id, q, q);
    desired_rotation_frame_id_ = tf.getTargetFrame();
    desired_rotation_matrix_ = Eigen::Matrix3d(q);
    desired_rotation_matrix_inv_ = desired_rotation_matrix_.transpose();
    mobile_frame_ = false;
  }
  else
  {
    desired_rotation_frame_id_ = oc.header.frame_id;
    desired_rotation_matrix_ = Eigen::Matrix3d(q);
    mobile_frame_ = true;
  }
  std::stringstream matrix_str;
  matrix_str << desired_rotation_matrix_;
  ROS_DEBUG_NAMED("kinematic_constraints", "The desired rotation matrix for link '%s' in frame %s is:\n%s",
                  oc.link_name.c_str(), desired_rotation_frame_id_.c_str(), matrix_str.str().c_str());

  if (oc.weight <= std::numeric_limits<double>::epsilon())
  {
    ROS_WARN_NAMED("kinematic_constraints",
                   "The weight on position constraint for link '%s' is near zero.  Setting to 1.0.",
                   oc.link_name.c_str());
    constraint_weight_ = 1.0;
  }
  else
  {
    constraint_weight_ = oc.weight;
  }

  parameterization_ = oc.parameterization;
  // validate the parameterization, set to default value if invalid
  if (parameterization_ != moveit_msgs::OrientationConstraint::XYZ_EULER_ANGLES &&
      parameterization_ != moveit_msgs::OrientationConstraint::ROTATION_VECTOR)
  {
    ROS_WARN_NAMED("kinematic_constraints",
                   "Unkown parameterization for orientation constraint tolerance, using default (XYZ_EULER_ANGLES).");
    parameterization_ = moveit_msgs::OrientationConstraint::XYZ_EULER_ANGLES;
  }

  absolute_x_axis_tolerance_ = fabs(oc.absolute_x_axis_tolerance);
  if (absolute_x_axis_tolerance_ < std::numeric_limits<double>::epsilon())
    ROS_WARN_NAMED("kinematic_constraints", "Near-zero value for absolute_x_axis_tolerance");
  absolute_y_axis_tolerance_ = fabs(oc.absolute_y_axis_tolerance);
  if (absolute_y_axis_tolerance_ < std::numeric_limits<double>::epsilon())
    ROS_WARN_NAMED("kinematic_constraints", "Near-zero value for absolute_y_axis_tolerance");
  absolute_z_axis_tolerance_ = fabs(oc.absolute_z_axis_tolerance);
  if (absolute_z_axis_tolerance_ < std::numeric_limits<double>::epsilon())
    ROS_WARN_NAMED("kinematic_constraints", "Near-zero value for absolute_z_axis_tolerance");

  return link_model_ != nullptr;
}

bool OrientationConstraint::equal(const KinematicConstraint& other, double margin) const
{
  if (other.getType() != type_)
    return false;
  const OrientationConstraint& o = static_cast<const OrientationConstraint&>(other);

  if (o.link_model_ == link_model_ &&
      moveit::core::Transforms::sameFrame(desired_rotation_frame_id_, o.desired_rotation_frame_id_))
  {
    if (!desired_rotation_matrix_.isApprox(o.desired_rotation_matrix_))
      return false;
    return fabs(absolute_x_axis_tolerance_ - o.absolute_x_axis_tolerance_) <= margin &&
           fabs(absolute_y_axis_tolerance_ - o.absolute_y_axis_tolerance_) <= margin &&
           fabs(absolute_z_axis_tolerance_ - o.absolute_z_axis_tolerance_) <= margin;
  }
  return false;
}

void OrientationConstraint::clear()
{
  link_model_ = nullptr;
  desired_rotation_matrix_ = Eigen::Matrix3d::Identity();
  desired_rotation_matrix_inv_ = Eigen::Matrix3d::Identity();
  desired_rotation_frame_id_ = "";
  mobile_frame_ = false;
  absolute_z_axis_tolerance_ = absolute_y_axis_tolerance_ = absolute_x_axis_tolerance_ = 0.0;
}

bool OrientationConstraint::enabled() const
{
  return link_model_;
}

ConstraintEvaluationResult OrientationConstraint::decide(const moveit::core::RobotState& state, bool verbose) const
{
  if (!link_model_)
    return ConstraintEvaluationResult(true, 0.0);

  Eigen::Vector3d xyz;
  Eigen::Isometry3d diff;
  if (mobile_frame_)
  {
    // getFrameTransform() returns a valid isometry by contract
    Eigen::Matrix3d tmp = state.getFrameTransform(desired_rotation_frame_id_).linear() * desired_rotation_matrix_;
    // getGlobalLinkTransform() returns a valid isometry by contract
    diff = Eigen::Isometry3d(tmp.transpose() * state.getGlobalLinkTransform(link_model_).linear());  // valid isometry
  }
  else
  {
    // diff is valid isometry by construction
    diff = Eigen::Isometry3d(desired_rotation_matrix_inv_ * state.getGlobalLinkTransform(link_model_).linear());
  }

  if (parameterization_ == moveit_msgs::OrientationConstraint::XYZ_EULER_ANGLES)
  {
    xyz = diff.linear().eulerAngles(0, 1, 2);  // 0,1,2 corresponds to XYZ, the convention used in sampling constraints
    xyz(0) = std::min(fabs(xyz(0)), boost::math::constants::pi<double>() - fabs(xyz(0)));
    xyz(1) = std::min(fabs(xyz(1)), boost::math::constants::pi<double>() - fabs(xyz(1)));
    xyz(2) = std::min(fabs(xyz(2)), boost::math::constants::pi<double>() - fabs(xyz(2)));
  }
  else if (parameterization_ == moveit_msgs::OrientationConstraint::ROTATION_VECTOR)
  {
    Eigen::AngleAxisd aa(diff.linear());
    xyz = aa.axis() * aa.angle();
    xyz(0) = fabs(xyz(0));
    xyz(1) = fabs(xyz(1));
    xyz(2) = fabs(xyz(2));
  }
  else
  {
    /* The parameterization type should be validated in configure, so this should never happen. */
    ROS_ERROR_STREAM_NAMED("kinematic_constraints",
                           "The parameterization type for the orientation constraints is invalid.");
  }

<<<<<<< HEAD
=======
  // Account for angle wrapping
  xyz(0) = std::min(fabs(xyz(0)), boost::math::constants::two_pi<double>() - fabs(xyz(0)));
  xyz(1) = std::min(fabs(xyz(1)), boost::math::constants::two_pi<double>() - fabs(xyz(1)));
  xyz(2) = std::min(fabs(xyz(2)), boost::math::constants::two_pi<double>() - fabs(xyz(2)));
>>>>>>> 712a73a4
  bool result = xyz(2) < absolute_z_axis_tolerance_ + std::numeric_limits<double>::epsilon() &&
                xyz(1) < absolute_y_axis_tolerance_ + std::numeric_limits<double>::epsilon() &&
                xyz(0) < absolute_x_axis_tolerance_ + std::numeric_limits<double>::epsilon();

  if (verbose)
  {
    Eigen::Quaterniond q_act(state.getGlobalLinkTransform(link_model_).linear());
    Eigen::Quaterniond q_des(desired_rotation_matrix_);
    ROS_INFO_NAMED("kinematic_constraints",
                   "Orientation constraint %s for link '%s'. Quaternion desired: %f %f %f %f, quaternion "
                   "actual: %f %f %f %f, error: x=%f, y=%f, z=%f, tolerance: x=%f, y=%f, z=%f",
                   result ? "satisfied" : "violated", link_model_->getName().c_str(), q_des.x(), q_des.y(), q_des.z(),
                   q_des.w(), q_act.x(), q_act.y(), q_act.z(), q_act.w(), xyz(0), xyz(1), xyz(2),
                   absolute_x_axis_tolerance_, absolute_y_axis_tolerance_, absolute_z_axis_tolerance_);
  }

  return ConstraintEvaluationResult(result, constraint_weight_ * (xyz(0) + xyz(1) + xyz(2)));
}

void OrientationConstraint::print(std::ostream& out) const
{
  if (link_model_)
  {
    out << "Orientation constraint on link '" << link_model_->getName() << "'" << std::endl;
    Eigen::Quaterniond q_des(desired_rotation_matrix_);
    out << "Desired orientation:" << q_des.x() << "," << q_des.y() << "," << q_des.z() << "," << q_des.w() << std::endl;
  }
  else
    out << "No constraint" << std::endl;
}

VisibilityConstraint::VisibilityConstraint(const moveit::core::RobotModelConstPtr& model)
  : KinematicConstraint(model), collision_env_(new collision_detection::CollisionEnvFCL(model))
{
  type_ = VISIBILITY_CONSTRAINT;
}

void VisibilityConstraint::clear()
{
  mobile_sensor_frame_ = false;
  mobile_target_frame_ = false;
  target_frame_id_ = "";
  sensor_frame_id_ = "";
  sensor_pose_ = Eigen::Isometry3d::Identity();
  sensor_view_direction_ = 0;
  target_pose_ = Eigen::Isometry3d::Identity();
  cone_sides_ = 0;
  points_.clear();
  target_radius_ = -1.0;
  max_view_angle_ = 0.0;
  max_range_angle_ = 0.0;
}

bool VisibilityConstraint::configure(const moveit_msgs::VisibilityConstraint& vc, const moveit::core::Transforms& tf)
{
  clear();
  target_radius_ = fabs(vc.target_radius);

  if (vc.target_radius <= std::numeric_limits<double>::epsilon())
    ROS_WARN_NAMED("kinematic_constraints",
                   "The radius of the target disc that must be visible should be strictly positive");

  if (vc.cone_sides < 3)
  {
    ROS_WARN_NAMED("kinematic_constraints",
                   "The number of sides for the visibility region must be 3 or more. "
                   "Assuming 3 sides instead of the specified %d",
                   vc.cone_sides);
    cone_sides_ = 3;
  }
  else
    cone_sides_ = vc.cone_sides;

  // compute the points on the base circle of the cone that make up the cone sides
  points_.clear();
  double delta = 2.0 * boost::math::constants::pi<double>() / (double)cone_sides_;
  double a = 0.0;
  for (unsigned int i = 0; i < cone_sides_; ++i, a += delta)
  {
    double x = sin(a) * target_radius_;
    double y = cos(a) * target_radius_;
    points_.push_back(Eigen::Vector3d(x, y, 0.0));
  }

  tf2::fromMsg(vc.target_pose.pose, target_pose_);
  ASSERT_ISOMETRY(target_pose_)  // unsanitized input, could contain a non-isometry

  if (tf.isFixedFrame(vc.target_pose.header.frame_id))
  {
    tf.transformPose(vc.target_pose.header.frame_id, target_pose_, target_pose_);
    target_frame_id_ = tf.getTargetFrame();
    mobile_target_frame_ = false;
    // transform won't change, so apply it now
    for (Eigen::Vector3d& point : points_)
      point = target_pose_ * point;
  }
  else
  {
    target_frame_id_ = vc.target_pose.header.frame_id;
    mobile_target_frame_ = true;
  }

  tf2::fromMsg(vc.sensor_pose.pose, sensor_pose_);
  ASSERT_ISOMETRY(sensor_pose_)  // unsanitized input, could contain a non-isometry

  if (tf.isFixedFrame(vc.sensor_pose.header.frame_id))
  {
    tf.transformPose(vc.sensor_pose.header.frame_id, sensor_pose_, sensor_pose_);
    sensor_frame_id_ = tf.getTargetFrame();
    mobile_sensor_frame_ = false;
  }
  else
  {
    sensor_frame_id_ = vc.sensor_pose.header.frame_id;
    mobile_sensor_frame_ = true;
  }

  if (vc.weight <= std::numeric_limits<double>::epsilon())
  {
    ROS_WARN_NAMED("kinematic_constraints", "The weight of visibility constraint is near zero.  Setting to 1.0.");
    constraint_weight_ = 1.0;
  }
  else
    constraint_weight_ = vc.weight;

  max_view_angle_ = vc.max_view_angle;
  max_range_angle_ = vc.max_range_angle;
  sensor_view_direction_ = vc.sensor_view_direction;

  return target_radius_ > std::numeric_limits<double>::epsilon();
}

bool VisibilityConstraint::equal(const KinematicConstraint& other, double margin) const
{
  if (other.getType() != type_)
    return false;
  const VisibilityConstraint& o = static_cast<const VisibilityConstraint&>(other);

  if (moveit::core::Transforms::sameFrame(target_frame_id_, o.target_frame_id_) &&
      moveit::core::Transforms::sameFrame(sensor_frame_id_, o.sensor_frame_id_) && cone_sides_ == o.cone_sides_ &&
      sensor_view_direction_ == o.sensor_view_direction_)
  {
    if (fabs(max_view_angle_ - o.max_view_angle_) > margin || fabs(target_radius_ - o.target_radius_) > margin)
      return false;
    // sensor_pose_ is valid isometry, checked in configure()
    Eigen::Isometry3d diff = sensor_pose_.inverse() * o.sensor_pose_;  // valid isometry
    if (diff.translation().norm() > margin)
      return false;
    if (!diff.linear().isIdentity(margin))
      return false;
    // target_pose_ is valid isometry, checked in configure()
    diff = target_pose_.inverse() * o.target_pose_;  // valid isometry
    if (diff.translation().norm() > margin)
      return false;
    if (!diff.linear().isIdentity(margin))
      return false;
    return true;
  }
  return false;
}

bool VisibilityConstraint::enabled() const
{
  return target_radius_ > std::numeric_limits<double>::epsilon();
}

shapes::Mesh* VisibilityConstraint::getVisibilityCone(const moveit::core::RobotState& state) const
{
  // the current pose of the sensor

  const Eigen::Isometry3d& sp =
      mobile_sensor_frame_ ? state.getFrameTransform(sensor_frame_id_) * sensor_pose_ : sensor_pose_;
  const Eigen::Isometry3d& tp =
      mobile_target_frame_ ? state.getFrameTransform(target_frame_id_) * target_pose_ : target_pose_;

  // transform the points on the disc to the desired target frame
  const EigenSTL::vector_Vector3d* points = &points_;
  std::unique_ptr<EigenSTL::vector_Vector3d> temp_points;
  if (mobile_target_frame_)
  {
    temp_points.reset(new EigenSTL::vector_Vector3d(points_.size()));
    for (std::size_t i = 0; i < points_.size(); ++i)
      temp_points->at(i) = tp * points_[i];
    points = temp_points.get();
  }

  // allocate memory for a mesh to represent the visibility cone
  shapes::Mesh* m = new shapes::Mesh();
  m->vertex_count = cone_sides_ + 2;
  m->vertices = new double[m->vertex_count * 3];
  m->triangle_count = cone_sides_ * 2;
  m->triangles = new unsigned int[m->triangle_count * 3];
  // we do NOT allocate normals because we do not compute them

  // the sensor origin
  m->vertices[0] = sp.translation().x();
  m->vertices[1] = sp.translation().y();
  m->vertices[2] = sp.translation().z();

  // the center of the base of the cone approximation
  m->vertices[3] = tp.translation().x();
  m->vertices[4] = tp.translation().y();
  m->vertices[5] = tp.translation().z();

  // the points that approximate the base disc
  for (std::size_t i = 0; i < points->size(); ++i)
  {
    m->vertices[i * 3 + 6] = points->at(i).x();
    m->vertices[i * 3 + 7] = points->at(i).y();
    m->vertices[i * 3 + 8] = points->at(i).z();
  }

  // add the triangles
  std::size_t p3 = points->size() * 3;
  for (std::size_t i = 1; i < points->size(); ++i)
  {
    // triangle forming a side of the cone, using the sensor origin
    std::size_t i3 = (i - 1) * 3;
    m->triangles[i3] = i + 1;
    m->triangles[i3 + 1] = 0;
    m->triangles[i3 + 2] = i + 2;
    // triangle forming a part of the base of the cone, using the center of the base
    std::size_t i6 = p3 + i3;
    m->triangles[i6] = i + 1;
    m->triangles[i6 + 1] = 1;
    m->triangles[i6 + 2] = i + 2;
  }

  // last triangles
  m->triangles[p3 - 3] = points->size() + 1;
  m->triangles[p3 - 2] = 0;
  m->triangles[p3 - 1] = 2;
  p3 *= 2;
  m->triangles[p3 - 3] = points->size() + 1;
  m->triangles[p3 - 2] = 1;
  m->triangles[p3 - 1] = 2;

  return m;
}

void VisibilityConstraint::getMarkers(const moveit::core::RobotState& state,
                                      visualization_msgs::MarkerArray& markers) const
{
  shapes::Mesh* m = getVisibilityCone(state);
  visualization_msgs::Marker mk;
  shapes::constructMarkerFromShape(m, mk);
  delete m;
  mk.header.frame_id = robot_model_->getModelFrame();
  mk.header.stamp = ros::Time::now();
  mk.ns = "constraints";
  mk.id = 1;
  mk.action = visualization_msgs::Marker::ADD;
  mk.pose.position.x = 0;
  mk.pose.position.y = 0;
  mk.pose.position.z = 0;
  mk.pose.orientation.x = 0;
  mk.pose.orientation.y = 0;
  mk.pose.orientation.z = 0;
  mk.pose.orientation.w = 1;
  mk.lifetime = ros::Duration(60);
  // this scale necessary to make results look reasonable
  mk.scale.x = .01;
  mk.color.a = 1.0;
  mk.color.r = 1.0;
  mk.color.g = 0.0;
  mk.color.b = 0.0;

  markers.markers.push_back(mk);

  // getFrameTransform() returns a valid isometry by contract
  // sensor_pose_ is valid isometry (checked in configure())
  const Eigen::Isometry3d& sp =
      mobile_sensor_frame_ ? state.getFrameTransform(sensor_frame_id_) * sensor_pose_ : sensor_pose_;
  // target_pose_ is valid isometry (checked in configure())
  const Eigen::Isometry3d& tp =
      mobile_target_frame_ ? state.getFrameTransform(target_frame_id_) * target_pose_ : target_pose_;

  visualization_msgs::Marker mka;
  mka.type = visualization_msgs::Marker::ARROW;
  mka.action = visualization_msgs::Marker::ADD;
  mka.color = mk.color;
  mka.pose = mk.pose;

  mka.header = mk.header;
  mka.ns = mk.ns;
  mka.id = 2;
  mka.lifetime = mk.lifetime;
  mka.scale.x = 0.05;
  mka.scale.y = .15;
  mka.scale.z = 0.0;
  mka.points.resize(2);
  Eigen::Vector3d d = tp.translation() + tp.linear().col(2) * 0.5;
  mka.points[0].x = tp.translation().x();
  mka.points[0].y = tp.translation().y();
  mka.points[0].z = tp.translation().z();
  mka.points[1].x = d.x();
  mka.points[1].y = d.y();
  mka.points[1].z = d.z();
  markers.markers.push_back(mka);

  mka.id = 3;
  mka.color.b = 1.0;
  mka.color.r = 0.0;

  d = sp.translation() + sp.linear().col(2 - sensor_view_direction_) * 0.5;
  mka.points[0].x = sp.translation().x();
  mka.points[0].y = sp.translation().y();
  mka.points[0].z = sp.translation().z();
  mka.points[1].x = d.x();
  mka.points[1].y = d.y();
  mka.points[1].z = d.z();

  markers.markers.push_back(mka);
}

ConstraintEvaluationResult VisibilityConstraint::decide(const moveit::core::RobotState& state, bool verbose) const
{
  if (target_radius_ <= std::numeric_limits<double>::epsilon())
    return ConstraintEvaluationResult(true, 0.0);

  if (max_view_angle_ > 0.0 || max_range_angle_ > 0.0)
  {
    // getFrameTransform() returns a valid isometry by contract
    // sensor_pose_ is valid isometry (checked in configure())
    const Eigen::Isometry3d& sp =
        mobile_sensor_frame_ ? state.getFrameTransform(sensor_frame_id_) * sensor_pose_ : sensor_pose_;
    // target_pose_ is valid isometry (checked in configure())
    const Eigen::Isometry3d& tp =
        mobile_target_frame_ ? state.getFrameTransform(target_frame_id_) * target_pose_ : target_pose_;

    // necessary to do subtraction as SENSOR_Z is 0 and SENSOR_X is 2
    const Eigen::Vector3d& normal2 = sp.linear().col(2 - sensor_view_direction_);

    if (max_view_angle_ > 0.0)
    {
      const Eigen::Vector3d& normal1 = tp.linear().col(2) * -1.0;  // along Z axis and inverted
      double dp = normal2.dot(normal1);
      double ang = acos(dp);
      if (dp < 0.0)
      {
        if (verbose)
          ROS_INFO_NAMED("kinematic_constraints", "Visibility constraint is violated because the sensor is looking at "
                                                  "the wrong side");
        return ConstraintEvaluationResult(false, 0.0);
      }
      if (max_view_angle_ < ang)
      {
        if (verbose)
          ROS_INFO_NAMED("kinematic_constraints",
                         "Visibility constraint is violated because the view angle is %lf "
                         "(above the maximum allowed of %lf)",
                         ang, max_view_angle_);
        return ConstraintEvaluationResult(false, 0.0);
      }
    }
    if (max_range_angle_ > 0.0)
    {
      const Eigen::Vector3d& dir = (tp.translation() - sp.translation()).normalized();
      double dp = normal2.dot(dir);
      if (dp < 0.0)
      {
        if (verbose)
          ROS_INFO_NAMED("kinematic_constraints", "Visibility constraint is violated because the sensor is looking at "
                                                  "the wrong side");
        return ConstraintEvaluationResult(false, 0.0);
      }

      double ang = acos(dp);
      if (max_range_angle_ < ang)
      {
        if (verbose)
          ROS_INFO_NAMED("kinematic_constraints",
                         "Visibility constraint is violated because the range angle is %lf "
                         "(above the maximum allowed of %lf)",
                         ang, max_range_angle_);
        return ConstraintEvaluationResult(false, 0.0);
      }
    }
  }

  shapes::Mesh* m = getVisibilityCone(state);
  if (!m)
    return ConstraintEvaluationResult(false, 0.0);

  // add the visibility cone as an object
  collision_env_->getWorld()->addToObject("cone", shapes::ShapeConstPtr(m), Eigen::Isometry3d::Identity());

  // check for collisions between the robot and the cone
  collision_detection::CollisionRequest req;
  collision_detection::CollisionResult res;
  collision_detection::AllowedCollisionMatrix acm;
  acm.setDefaultEntry("cone", boost::bind(&VisibilityConstraint::decideContact, this, _1));
  req.contacts = true;
  req.verbose = verbose;
  req.max_contacts = 1;
  collision_env_->checkRobotCollision(req, res, state, acm);

  if (verbose)
  {
    std::stringstream ss;
    m->print(ss);
    ROS_INFO_NAMED("kinematic_constraints", "Visibility constraint %ssatisfied. Visibility cone approximation:\n %s",
                   res.collision ? "not " : "", ss.str().c_str());
  }

  collision_env_->getWorld()->removeObject("cone");

  return ConstraintEvaluationResult(!res.collision, res.collision ? res.contacts.begin()->second.front().depth : 0.0);
}

bool VisibilityConstraint::decideContact(const collision_detection::Contact& contact) const
{
  if (contact.body_type_1 == collision_detection::BodyTypes::ROBOT_ATTACHED ||
      contact.body_type_2 == collision_detection::BodyTypes::ROBOT_ATTACHED)
    return true;
  if (contact.body_type_1 == collision_detection::BodyTypes::ROBOT_LINK &&
      contact.body_type_2 == collision_detection::BodyTypes::WORLD_OBJECT &&
      (moveit::core::Transforms::sameFrame(contact.body_name_1, sensor_frame_id_) ||
       moveit::core::Transforms::sameFrame(contact.body_name_1, target_frame_id_)))
  {
    ROS_DEBUG_NAMED("kinematic_constraints", "Accepted collision with either sensor or target");
    return true;
  }
  if (contact.body_type_2 == collision_detection::BodyTypes::ROBOT_LINK &&
      contact.body_type_1 == collision_detection::BodyTypes::WORLD_OBJECT &&
      (moveit::core::Transforms::sameFrame(contact.body_name_2, sensor_frame_id_) ||
       moveit::core::Transforms::sameFrame(contact.body_name_2, target_frame_id_)))
  {
    ROS_DEBUG_NAMED("kinematic_constraints", "Accepted collision with either sensor or target");
    return true;
  }
  return false;
}

void VisibilityConstraint::print(std::ostream& out) const
{
  if (enabled())
  {
    out << "Visibility constraint for sensor in frame '" << sensor_frame_id_ << "' using target in frame '"
        << target_frame_id_ << "'" << std::endl;
    out << "Target radius: " << target_radius_ << ", using " << cone_sides_ << " sides." << std::endl;
  }
  else
    out << "No constraint" << std::endl;
}

void KinematicConstraintSet::clear()
{
  all_constraints_ = moveit_msgs::Constraints();
  kinematic_constraints_.clear();
  joint_constraints_.clear();
  position_constraints_.clear();
  orientation_constraints_.clear();
  visibility_constraints_.clear();
}

bool KinematicConstraintSet::add(const std::vector<moveit_msgs::JointConstraint>& jc)
{
  bool result = true;
  for (const moveit_msgs::JointConstraint& joint_constraint : jc)
  {
    JointConstraint* ev = new JointConstraint(robot_model_);
    bool u = ev->configure(joint_constraint);
    result = result && u;
    kinematic_constraints_.push_back(KinematicConstraintPtr(ev));
    joint_constraints_.push_back(joint_constraint);
    all_constraints_.joint_constraints.push_back(joint_constraint);
  }
  return result;
}

bool KinematicConstraintSet::add(const std::vector<moveit_msgs::PositionConstraint>& pc,
                                 const moveit::core::Transforms& tf)
{
  bool result = true;
  for (const moveit_msgs::PositionConstraint& position_constraint : pc)
  {
    PositionConstraint* ev = new PositionConstraint(robot_model_);
    bool u = ev->configure(position_constraint, tf);
    result = result && u;
    kinematic_constraints_.push_back(KinematicConstraintPtr(ev));
    position_constraints_.push_back(position_constraint);
    all_constraints_.position_constraints.push_back(position_constraint);
  }
  return result;
}

bool KinematicConstraintSet::add(const std::vector<moveit_msgs::OrientationConstraint>& oc,
                                 const moveit::core::Transforms& tf)
{
  bool result = true;
  for (const moveit_msgs::OrientationConstraint& orientation_constraint : oc)
  {
    OrientationConstraint* ev = new OrientationConstraint(robot_model_);
    bool u = ev->configure(orientation_constraint, tf);
    result = result && u;
    kinematic_constraints_.push_back(KinematicConstraintPtr(ev));
    orientation_constraints_.push_back(orientation_constraint);
    all_constraints_.orientation_constraints.push_back(orientation_constraint);
  }
  return result;
}

bool KinematicConstraintSet::add(const std::vector<moveit_msgs::VisibilityConstraint>& vc,
                                 const moveit::core::Transforms& tf)
{
  bool result = true;
  for (const moveit_msgs::VisibilityConstraint& visibility_constraint : vc)
  {
    VisibilityConstraint* ev = new VisibilityConstraint(robot_model_);
    bool u = ev->configure(visibility_constraint, tf);
    result = result && u;
    kinematic_constraints_.push_back(KinematicConstraintPtr(ev));
    visibility_constraints_.push_back(visibility_constraint);
    all_constraints_.visibility_constraints.push_back(visibility_constraint);
  }
  return result;
}

bool KinematicConstraintSet::add(const moveit_msgs::Constraints& c, const moveit::core::Transforms& tf)
{
  bool j = add(c.joint_constraints);
  bool p = add(c.position_constraints, tf);
  bool o = add(c.orientation_constraints, tf);
  bool v = add(c.visibility_constraints, tf);
  return j && p && o && v;
}

ConstraintEvaluationResult KinematicConstraintSet::decide(const moveit::core::RobotState& state, bool verbose) const
{
  ConstraintEvaluationResult res(true, 0.0);
  for (const KinematicConstraintPtr& kinematic_constraint : kinematic_constraints_)
  {
    ConstraintEvaluationResult r = kinematic_constraint->decide(state, verbose);
    if (!r.satisfied)
      res.satisfied = false;
    res.distance += r.distance;
  }
  return res;
}

ConstraintEvaluationResult KinematicConstraintSet::decide(const moveit::core::RobotState& state,
                                                          std::vector<ConstraintEvaluationResult>& results,
                                                          bool verbose) const
{
  ConstraintEvaluationResult result(true, 0.0);
  results.resize(kinematic_constraints_.size());
  for (std::size_t i = 0; i < kinematic_constraints_.size(); ++i)
  {
    results[i] = kinematic_constraints_[i]->decide(state, verbose);
    result.satisfied = result.satisfied && results[i].satisfied;
    result.distance += results[i].distance;
  }

  return result;
}

void KinematicConstraintSet::print(std::ostream& out) const
{
  out << kinematic_constraints_.size() << " kinematic constraints" << std::endl;
  for (const KinematicConstraintPtr& kinematic_constraint : kinematic_constraints_)
    kinematic_constraint->print(out);
}

bool KinematicConstraintSet::equal(const KinematicConstraintSet& other, double margin) const
{
  // each constraint in this matches some in the other
  for (const KinematicConstraintPtr& kinematic_constraint : kinematic_constraints_)
  {
    bool found = false;
    for (unsigned int j = 0; !found && j < other.kinematic_constraints_.size(); ++j)
      found = kinematic_constraint->equal(*other.kinematic_constraints_[j], margin);
    if (!found)
      return false;
  }
  // each constraint in the other matches some constraint in this
  for (const KinematicConstraintPtr& kinematic_constraint : other.kinematic_constraints_)
  {
    bool found = false;
    for (unsigned int j = 0; !found && j < kinematic_constraints_.size(); ++j)
      found = kinematic_constraint->equal(*kinematic_constraints_[j], margin);
    if (!found)
      return false;
  }
  return true;
}

}  // end of namespace kinematic_constraints<|MERGE_RESOLUTION|>--- conflicted
+++ resolved
@@ -634,9 +634,9 @@
   if (parameterization_ == moveit_msgs::OrientationConstraint::XYZ_EULER_ANGLES)
   {
     xyz = diff.linear().eulerAngles(0, 1, 2);  // 0,1,2 corresponds to XYZ, the convention used in sampling constraints
-    xyz(0) = std::min(fabs(xyz(0)), boost::math::constants::pi<double>() - fabs(xyz(0)));
-    xyz(1) = std::min(fabs(xyz(1)), boost::math::constants::pi<double>() - fabs(xyz(1)));
-    xyz(2) = std::min(fabs(xyz(2)), boost::math::constants::pi<double>() - fabs(xyz(2)));
+    xyz(0) = std::min(fabs(xyz(0)), boost::math::constants::two_pi<double>() - fabs(xyz(0)));
+    xyz(1) = std::min(fabs(xyz(1)), boost::math::constants::two_pi<double>() - fabs(xyz(1)));
+    xyz(2) = std::min(fabs(xyz(2)), boost::math::constants::two_pi<double>() - fabs(xyz(2)));
   }
   else if (parameterization_ == moveit_msgs::OrientationConstraint::ROTATION_VECTOR)
   {
@@ -652,14 +652,7 @@
     ROS_ERROR_STREAM_NAMED("kinematic_constraints",
                            "The parameterization type for the orientation constraints is invalid.");
   }
-
-<<<<<<< HEAD
-=======
-  // Account for angle wrapping
-  xyz(0) = std::min(fabs(xyz(0)), boost::math::constants::two_pi<double>() - fabs(xyz(0)));
-  xyz(1) = std::min(fabs(xyz(1)), boost::math::constants::two_pi<double>() - fabs(xyz(1)));
-  xyz(2) = std::min(fabs(xyz(2)), boost::math::constants::two_pi<double>() - fabs(xyz(2)));
->>>>>>> 712a73a4
+  
   bool result = xyz(2) < absolute_z_axis_tolerance_ + std::numeric_limits<double>::epsilon() &&
                 xyz(1) < absolute_y_axis_tolerance_ + std::numeric_limits<double>::epsilon() &&
                 xyz(0) < absolute_x_axis_tolerance_ + std::numeric_limits<double>::epsilon();
